--- conflicted
+++ resolved
@@ -19,11 +19,7 @@
 ssh = sge.SSH(hostname='proclus.stanford.edu',username='klchan13', port=22)
 
 batch_sge = []
-<<<<<<< HEAD
-for i in range(1832): 
-=======
 for i in range(65): 
->>>>>>> 5ace1e0f
     params_dict = dict(i=i)
     code = sge.add_params(template,params_dict)
     name = 'sfm_mb_start%s'%(i)
