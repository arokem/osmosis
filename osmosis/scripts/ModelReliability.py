--- conflicted
+++ resolved
@@ -157,14 +157,10 @@
             angles_flat[vox] = ozu.vector_angle(PDD1_flat[vox],
                                                 PDD2_flat[vox])
             prog_bar.animate(vox)
-<<<<<<< HEAD
-        angles = ozu.nans(PDD1.shape[:3])
-        angles[Model1.mask] = angles_flat
-=======
+
         this_angles = ozu.nans(PDD1.shape[:3])
         this_angles[Model1.mask] = angles_flat
 
         angles.append(this_angles)
->>>>>>> 4ae51a8b
     
 
