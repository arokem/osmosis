"""

This module contains various functions associated with leave n out cross-validation.
All functions use the multi_bvals' and/or SFM's predict function.

"""
import numpy as np
from math import factorial as f
import itertools
import time
import os
import inspect
import nibabel as nib
import osmosis.utils as ozu
from osmosis.utils import separate_bvals

import osmosis.model.sparse_deconvolution as sfm
import osmosis.model.dti as dti

import osmosis.snr as snr
import osmosis.multi_bvals as sfm_mb
import osmosis.snr as snr

def partial_round(bvals, factor = 1000.):
    """
    Round only the values about equal to zero.
    """
    partially_rounded = bvals
    for j in np.arange(len(bvals/factor)):
        if round(bvals[j]) == 0:
            partially_rounded[j] = 0
            
    return partially_rounded
    
def predict_n(data, bvals, bvecs, mask, ad, rd, n, b_mode, over_sample = None):
    """
    Predicts signals for a certain percentage of the vertices.
    
    Parameters
    ----------
    data: 4 dimensional array
        Diffusion MRI data
    bvals: 1 dimensional array
        All b values
    bvecs: 3 dimensional array
        All the b vectors
    mask: 3 dimensional array
        Brain mask of the data
    n: int
        Integer indicating the percent of vertices that you want to predict
    b_mode: str
        'all': if fitting to all b values
        'bvals': if fitting to individual b values
        
    Returns
    -------
    actual: 2 dimensional array
        Actual signals for the predicted vertices
    predicted: 2 dimensional array 
        Predicted signals for the vertices left out of the fit
    """ 
    t1 = time.time()
<<<<<<< HEAD
    bval_list, b_inds, unique_b, rounded_bvals = snr.separate_bvals(bvals)
    _, b_inds_rm0, unique_b_rm0, rounded_bvals_rm0 = snr.separate_bvals(bvals,
                                                             mode = 'remove0')
    all_b_idx = np.squeeze(np.where(rounded_bvals != 0))    
=======
    bval_list, b_inds, unique_b, rounded_bvals = separate_bvals(bvals)
    _, b_inds_rm0, unique_b_rm0, rounded_bvals_rm0 = separate_bvals(bvals,
                                                                    mode = 'remove0')
    all_b_idx = np.squeeze(np.where(rounded_bvals != 0))
    all_b_idx_rm0 = np.arange(len(all_b_idx))
    partially_rounded = partial_round(bvals)
>>>>>>> 5ace1e0f
    
    actual = np.empty((np.sum(mask), len(all_b_idx)))
    predicted = np.empty(actual.shape)
    
<<<<<<< HEAD
    # Generate the regressors in the full model from which we choose the
    # regressors in the reduced model from.
    if b_mode == 'all': 
        full_mod = sfm_mb.SparseDeconvolutionModelMultiB(data, bvecs, bvals,
                                                        mask = mask,
                                                        params_file = "temp",
                                 axial_diffusivity = np.array([1.5,1.5,1.5]),
                                radial_diffusivity = np.array([0.5,0.5,0.5]))                 
    for bi in np.arange(len(unique_b[1:])):
=======
    # Generate the regressors in the full model from which we choose the regressors in
    # the reduced model from.  This is so you won't have 
    if b_mode is "all": 
        full_mod = sfm_mb.SparseDeconvolutionModelMultiB(data, bvecs, bvals,
                                                        mask = mask,
                                                        axial_diffusivity = ad,
                                                        radial_diffusivity = rd,
                                                        over_sample = over_sample,
                                                        params_file = "temp")
        indices = np.array([0])
    elif b_mode is "bvals":
        indices = np.arange(len(unique_b[1:]))
    
    for bi in indices:
>>>>>>> 5ace1e0f
        
        if b_mode is "all":
            all_inc_0 = np.arange(len(rounded_bvals))
            these_b_inds = all_b_idx
            these_b_inds_rm0 = all_b_idx_rm0
        elif b_mode is "bvals":
            all_inc_0 = np.concatenate((b_inds[0], b_inds[1:][bi]))
            these_b_inds = b_inds[1:][bi]
            these_b_inds_rm0 = b_inds_rm0[bi]
        bvals_pool = bvals
        vec_pool = np.arange(len(these_b_inds))
        
        # Need to choose random indices so shuffle them!
        np.random.shuffle(vec_pool)
        
        # How many of the indices are you going to leave out at a time?
<<<<<<< HEAD
        num_choose = np.ceil((n/100.)*len(these_b_inds))
                
=======
        num_choose = (n/100.)*len(these_b_inds)
        
        if np.mod(100, n):
            e = "Data not equally divisible by %d"%n
            raise ValueError(e)
        elif abs(num_choose - round(num_choose)) > 0:
            e = "Number of directions not equally divisible by %d"%n
            raise ValueError(e)
 
>>>>>>> 5ace1e0f
        for combo_num in np.arange(np.floor(100./n)):
            idx = list(these_b_inds_rm0)
            these_inc0 = list(all_inc_0)
            low = (combo_num)*num_choose
            high = np.min([(combo_num*num_choose + num_choose), len(vec_pool)])
            vec_pool_inds = vec_pool[low:high]
            vec_combo = these_b_inds[vec_pool_inds]
            vec_combo_rm0 = these_b_inds_rm0[vec_pool_inds]
               
            # Remove the chosen indices from the rest of the indices
            for choice_idx in vec_pool_inds:
                these_inc0.remove(these_b_inds[choice_idx])
                idx.remove(these_b_inds_rm0[choice_idx])
                
            # Make the list back into an array
            these_inc0 = np.array(these_inc0)
            
            # Isolate the b vectors, b values, and data not including those
            # to be predicted
            these_bvecs = bvecs[:, these_inc0]
            these_bvals = bvals_pool[these_inc0]
            this_data = data[:, :, :, these_inc0]
            
            # Need to sort the indices first before indexing full model's
            # regressors
            si = sorted(idx)
            
            if b_mode is "all":
                mod = sfm_mb.SparseDeconvolutionModelMultiB(this_data, these_bvecs, these_bvals,
<<<<<<< HEAD
                                                 mask = mask, params_file = "temp",
                                       axial_diffusivity = np.array([1.5,1.5,1.5]),
                                       radial_diffusivity = np.array([0.5,0.5,0.5]))
=======
                                                            mask = mask, axial_diffusivity = ad,
                                                            radial_diffusivity = rd,
                                                            over_sample = over_sample,
                                                            params_file = "temp")
>>>>>>> 5ace1e0f
                # Grab regressors from full model's preloaded regressors
                fit_to = full_mod.regressors[0][:, si]
                if over_sample is None:
                    tensor_regressor = full_mod.regressors[1][:, si][si, :]
                else:
                    tensor_regressor = full_mod.regressors[1][si, :]
                
                mod.regressors = demean(fit_to, tensor_regressor, mod)
<<<<<<< HEAD
                            
                predicted[:, vec_combo_rm0] = mod.predict(bvecs[:, vec_combo],
                                                             bvals[vec_combo])

            elif b_mode is "bvals":
                mod = sfm.SparseDeconvolutionModel(this_data, these_bvecs,
                                                   these_bvals, mask = mask,
                                                       params_file = "temp",
                                                    axial_diffusivity = 1.5,
                                                   radial_diffusivity = 0.5)
=======
                
            elif b_mode is "bvals":
                mod = sfm_mb.SparseDeconvolutionModelMultiB(this_data, these_bvecs, these_bvals,
                                                   mask = mask, params_file = "temp",
                                                   axial_diffusivity = ad,
                                                   radial_diffusivity = rd,
                                                   over_sample = over_sample)
>>>>>>> 5ace1e0f
                                       
            predicted[:, vec_combo_rm0] = mod.predict(bvecs[:, vec_combo], bvals[vec_combo])[mod.mask]
            actual[:, vec_combo_rm0] = data[mod.mask][:, vec_combo]
            
    t2 = time.time()
    print "This program took %4.2f minutes to run"%((t2 - t1)/60)
    
    return actual, predicted
    
def predict_grid(data, bvals, bvecs, mask, ad, rd, n):
    """
    Predicts signals for a certain percentage of the vertices.
    
    Parameters
    ----------
    data: 4 dimensional array
        Diffusion MRI data
    bvals: 1 dimensional array
        All b values
    bvecs: 3 dimensional array
        All the b vectors
    mask: 3 dimensional array
        Brain mask of the data
    n: int
        Integer indicating the percent of vertices that you want to predict
    b_mode: str
        'all': if fitting to all b values
        'bvals': if fitting to individual b values
        
    Returns
    -------
    actual: 2 dimensional array
        Actual signals for the predicted vertices
    predicted: 2 dimensional array 
        Predicted signals for the vertices left out of the fit
    """ 
    t1 = time.time()
    bval_list, b_inds, unique_b, rounded_bvals = separate_bvals(bvals)
    _, b_inds_rm0, unique_b_rm0, rounded_bvals_rm0 = separate_bvals(bvals,
                                                                    mode = 'remove0')
    all_b_idx = np.squeeze(np.where(rounded_bvals != 0))
    all_b_idx_rm0 = np.arange(len(all_b_idx))
    
    actual = np.empty((np.sum(mask), len(all_b_idx)))
    predicted = np.empty(actual.shape)
    
    b1k_inds = np.arange(len(b_inds[1]))
    b2k_inds = np.arange(len(b_inds[2]))
    b3k_inds = np.arange(len(b_inds[3]))
    
    np.random.shuffle(b1k_inds)
    np.random.shuffle(b2k_inds)
    np.random.shuffle(b3k_inds)
   
    for bi in np.arange(3):

        group = [b1k_inds[bi*30:(bi*30+30)], b2k_inds[bi*30:(bi*30+30)], b3k_inds[bi*30:(bi*30+30)]] 

        these_b_inds = np.concatenate((b_inds[1][group[0]],
                                        b_inds[2][group[1]],
                                        b_inds[3][group[2]]))
        these_b_inds_rm0 = np.concatenate((b_inds_rm0[0][group[0]],
                                            b_inds_rm0[1][group[1]],
                                            b_inds_rm0[2][group[2]]))
        all_inc_0 = np.concatenate((b_inds[0], these_b_inds))
                        
        bvals_pool = bvals
        vec_pool = np.arange(len(these_b_inds))
        
        # Need to choose random indices so shuffle them!
        np.random.shuffle(vec_pool)
        
        # How many of the indices are you going to leave out at a time?
        num_choose = (n/100.)*len(these_b_inds)
        
        if np.mod(100, n):
            e = "Data not equally divisible by %d"%n
            raise ValueError(e)
        elif abs(num_choose - round(num_choose)) > 0:
            e = "Number of directions not equally divisible by %d"%n
            raise ValueError(e)
 
        for combo_num in np.arange(np.floor(100./n)):
            idx = list(these_b_inds_rm0)
            these_inc0 = list(all_inc_0)
            low = (combo_num)*num_choose
            high = np.min([(combo_num*num_choose + num_choose), len(vec_pool)])
            vec_pool_inds = vec_pool[low:high]
            vec_combo = these_b_inds[vec_pool_inds]
            vec_combo_rm0 = these_b_inds_rm0[vec_pool_inds]
               
            # Remove the chosen indices from the rest of the indices
            for choice_idx in vec_pool_inds:
                these_inc0.remove(these_b_inds[choice_idx])
                idx.remove(these_b_inds_rm0[choice_idx])
                
            # Make the list back into an array
            these_inc0 = np.array(these_inc0)
            
            # Isolate the b vectors, b values, and data not including those to be predicted
            these_bvecs = bvecs[:, these_inc0]
            these_bvals = bvals_pool[these_inc0]
            this_data = data[:, :, :, these_inc0]
            
            mod = sfm_mb.SparseDeconvolutionModelMultiB(this_data, these_bvecs, these_bvals,
                                                mask = mask, params_file = "temp",
                                                axial_diffusivity = ad,
                                                radial_diffusivity = rd)
                                       
            predicted[:, vec_combo_rm0] = mod.predict(bvecs[:, vec_combo], bvals[vec_combo])[mod.mask]
            actual[:, vec_combo_rm0] = data[mod.mask][:, vec_combo]
            
<<<<<<< HEAD
        t2 = time.time()
        print "This program took %4.2f minutes to run through %3.2f percent."%((t2 - t1)/60,
                                                             100*((bi+1)/len(unique_b[1:])))
=======
    t2 = time.time()
    print "This program took %4.2f minutes to run"%((t2 - t1)/60)
    
>>>>>>> 5ace1e0f
    return actual, predicted
    
def demean(fit_to, tensor_regressor, mod):
    """
    This function demeans the signals and tensor regressors.
    
    Parameters
    ----------
    fit_to: 2 dimensional array
        Original signal fitted to.  Size should be equal to the number of voxels by the
        number of directions.
    tensor_regressor: 2 dimensional array
        The predicted signals from the tensor model.  Size should be equal to the number
        of directions fit to by the number of directions fit to.
        
    Returns
    -------
    fit_to: 2 dimensional array
        Original signal fitted to.  Size should be equal to the number of voxels by the
        number of directions.
    tensor_regressor: 2 dimensional array
        The predicted signals from the tensor model.  Size should be equal to the number
        of directions fit to by the number of directions fit to.
    design_matrix: 2 dimensional array
        Demeaned tensor regressors
    fit_to_demeaned: 2 dimensional array
        Demeaned signal fitted to
    fit_to_means:
        The means of the original signal fitted to.
    """
    
    fit_to_demeaned = np.empty(fit_to.shape)
    fit_to_means = np.empty(fit_to.shape)
    design_matrix = np.empty(tensor_regressor.shape)
    
    for bidx, b in enumerate(mod.unique_b):
        for vox in xrange(mod._n_vox):
            # Need to demean everything across the vertices that were fitted to
            fit_to_demeaned[vox, mod.b_inds_rm0[bidx]] = (fit_to[vox, mod.b_inds_rm0[bidx]]
                                                - np.mean(fit_to[vox, mod.b_inds_rm0[bidx]]))
            fit_to_means[vox, mod.b_inds_rm0[bidx]] = np.mean(fit_to[vox, mod.b_inds_rm0[bidx]])
            design_matrix[mod.b_inds_rm0[bidx]] = (tensor_regressor[mod.b_inds_rm0[bidx]]
                                    - np.mean(tensor_regressor[mod.b_inds_rm0[bidx]].T, -1))
                                    
    return [fit_to, tensor_regressor, design_matrix, fit_to_demeaned, fit_to_means]

    

def kfold_xval(model_class, data, bvecs, bvals, k, mask, b_mode = "all", **kwargs):
    """
    Predicts signals for a certain percentage of the vertices.
    
    Parameters
    ----------
    data: 4 dimensional array
        Diffusion MRI data
    bvals: 1 dimensional array
        All b values
    bvecs: 3 dimensional array
        All the b vectors
    mask: 3 dimensional array
        Brain mask of the data
    k : int 
       The number of folds. Divide the data into k equal parts.
    b_mode: str
        'all': if fitting to all b values
        'bvals': if fitting to individual b values
    
    Returns
    -------
    actual: 2 dimensional array
        Actual signals for the predicted vertices
    predicted: 2 dimensional array 
        Predicted signals for the vertices left out of the fit
    """ 
    t1 = time.time()
    bval_list, b_inds, unique_b, rounded_bvals = separate_bvals(bvals)
    _, b_inds_rm0, unique_b_rm0, rounded_bvals_rm0 = separate_bvals(bvals,
                                                                    mode = 'remove0')
    all_b_idx = np.squeeze(np.where(rounded_bvals != 0))
    all_b_idx_rm0 = np.arange(len(all_b_idx))
    partially_rounded = partial_round(bvals)
    
    actual = np.empty((np.sum(mask), len(all_b_idx)))
    predicted = np.empty(actual.shape)
    
    # Generate the regressors in the full model from which we choose the regressors in
    # the reduced model from.
    if b_mode is "all": 
        indices = np.array([0])
    elif b_mode is "bvals":
        indices = np.arange(len(unique_b[1:]))
    
    for bi in indices:
        
        if b_mode is "all":
            all_inc_0 = np.arange(len(rounded_bvals))
            these_b_inds = all_b_idx
            these_b_inds_rm0 = all_b_idx_rm0
        elif b_mode is "bvals":
            all_inc_0 = np.concatenate((b_inds[0], b_inds[1:][bi]))
            these_b_inds = b_inds[1:][bi]
            these_b_inds_rm0 = b_inds_rm0[bi]
        bvals_pool = partially_rounded
        vec_pool = np.arange(len(these_b_inds))
        
        # Need to choose random indices so shuffle them!
        np.random.shuffle(vec_pool)
        
        # How many of the indices are you going to leave out at a time?
        num_choose = k

        if np.mod(len(these_b_inds), k): 
            raise ValueError("The number of directions are not equally divisible by %d"%k)
 
        for combo_num in np.arange(len(these_b_inds)/k):
            idx = list(these_b_inds_rm0)
            these_inc0 = list(all_inc_0)
            low = (combo_num)*num_choose
            high = np.min([(combo_num*num_choose + num_choose), len(vec_pool)])
            vec_pool_inds = vec_pool[low:high]
            vec_combo = these_b_inds[vec_pool_inds]
            vec_combo_rm0 = these_b_inds_rm0[vec_pool_inds]
               
            # Remove the chosen indices from the rest of the indices
            for choice_idx in vec_pool_inds:
                these_inc0.remove(these_b_inds[choice_idx])
                idx.remove(these_b_inds_rm0[choice_idx])
                
            # Make the list back into an array
            these_inc0 = np.array(these_inc0)
            
            # Isolate the b vectors, b values, and data not including those to be predicted
            these_bvecs = bvecs[:, these_inc0]
            these_bvals = bvals_pool[these_inc0]
            this_data = data[:, :, :, these_inc0]
            
            # Need to sort the indices first before indexing full model's regressors
            si = sorted(idx)
            
            mod = model_class(this_data, these_bvecs, these_bvals,
                                  mask = mask, params_file = "temp", **kwargs)
                                                 
            if len(inspect.getargspec(mod.predict)[0]) > 2:
                predicted[:, vec_combo_rm0] = mod.predict(bvecs[:, vec_combo], bvals[vec_combo])[mod.mask]
            elif len(inspect.getargspec(mod.predict)[0]) == 2:
                predicted[:, vec_combo_rm0] = mod.predict(bvecs[:, vec_combo])[mod.mask]
            
            actual[:, vec_combo_rm0] = data[mod.mask][:, vec_combo]

    t2 = time.time()
    print "This program took %4.2f minutes to run"%((t2 - t1)/60)
    return actual, predicted
    
def predict_bvals(data, bvals, bvecs, mask, ad, rd, b_fit_to, b_predict):
    """
    Predict for each b value.
    
    Parameters
    ----------
    data: 4 dimensional array
        Diffusion MRI data
    bvals: 1 dimensional array
        All b values
    bvecs: 3 dimensional array
        All the b vectors
    mask: 3 dimensional array
        Brain mask of the data
    b_fit_to: int
        Unique b value index of the b value to fit to.
    b_predict: int
        Unique b value index of the b value to predict.
        
    Returns
    -------
    actual: 2 dimensional array
        Actual signals for the predicted vertices
    predicted: 2 dimensional array 
        Predicted signals for the vertices left out of the fit
    """
    
    bval_list, b_inds, unique_b, rounded_bvals = separate_bvals(bvals)
    bval_list_rm0, b_inds_rm0, unique_b_rm0, rounded_bvals_rm0 = separate_bvals(bvals,
                                                                     mode = 'remove0')
    all_inc_0 = np.concatenate((b_inds[0], b_inds[1:][b_fit_to]))
        
    mod = sfm_mb.SparseDeconvolutionModelMultiB(data[:,:,:,all_inc_0],
                                                bvecs[:,all_inc_0],
                                                bvals[all_inc_0],
                                                mask = mask,
                                                axial_diffusivity = ad,
                                                radial_diffusivity = rd,
                                                params_file = 'temp')
    # Get mean diffusivity at all b values
    tm_obj = dti.TensorModel(data, bvecs, bvals, mask=mask, params_file='temp')
    md = tm_obj.mean_diffusivity[np.where(mask)]
    
    predict_inds = b_inds[1:][b_predict]
    actual = data[mod.mask][:, predict_inds]
    predicted = mod.predict(bvecs[:, predict_inds], bvals[predict_inds], md,
                                              b_mode = "across_b")[mod.mask]
        
    return actual, predicted

def nchoosek(n,k):
    """
    Finds all the number of unique combinations from choosing groups of k from a pool of n.
    
    Parameters
    ----------
    n: int
        Number of items in the pool you are choosing from
    k: int
        Size of the groups you are choosing from the pool
        
    n!/(k!*(n-k)!)
    """
    return f(n)/f(k)/f(n-k)
    
def choose_AD_RD(AD_start, AD_end, RD_start, RD_end, AD_num, RD_num):
    """
    Parameters
    ----------
    AD_start: int
        Lowest axial diffusivity desired
    AD_end: int
        Highest axial diffusivity desired
    RD_start: int
        Lowest radial diffusivity desired
    RD_end: int
        Highest radial diffusivity desired
    AD_num: int
        Number of different axial diffusivities
    RD_num: int
        Number of different radial diffusivities
        
    Returns
    -------
    AD_combos: obj
        Unique axial diffusivity combinations
    RD_combos: obj
        Unique radial diffusivity combinations
    """
    
    AD_bag = np.linspace(AD_start, AD_end, num = AD_num)
    RD_bag = np.linspace(RD_start, RD_end, num = RD_num)

    AD_combos = list(itertools.combinations(AD_bag, 3))
    RD_combos = list(itertools.combinations(RD_bag, 3))
    
    return AD_combos, RD_combos
    
def predict_RD_AD(AD_start, AD_end, RD_start, RD_end, AD_num, RD_num, data, bvals, bvecs, mask):
    """
    Predicts vertices with different axial and radial diffusivities and finds them
    root-mean-square error (rmse) between the actual values and predicted values.
    
    Parameters
    ----------
    AD_start: int
        Lowest axial diffusivity desired
    AD_end: int
        Highest axial diffusivity desired
    RD_start: int
        Lowest radial diffusivity desired
    RD_end: int
        Highest radial diffusivity desired
    AD_num: int
        Number of different axial diffusivities
    RD_num: int
        Number of different radial diffusivities
    data: 4 dimensional array
        Diffusion MRI data
    bvals: 1 dimensional array
        All b values
    bvecs: 3 dimensional array
        All the b vectors
    mask: 3 dimensional array
        Brain mask of the data
        
    Returns
    -------
    rmse_b: 1 dimensional array
        The rmse from fitting to individual b values
    rmse_mb: 1 dimensional array
        The rmse from fitting to all the b values
    AD_order: list
        The groups of axial diffusivities in the order they were chosen
    RD_order: list
        The groups of radial diffusivities in the order they were chosen
    """
    AD_combos, RD_combos = choose_AD_RD(AD_start, AD_end, RD_start, RD_end, AD_num, RD_num)
    bval_list, b_inds, unique_b, rounded_bvals = separate_bvals(bvals)
    num_bvals = len(unique_b[1:])
    
    AD_order = []
    RD_order = []
    rmse_b = np.empty((np.sum(mask), nchoosek(AD_num, num_bvals)*nchoosek(RD_num, num_bvals)))
    rmse_mb = np.empty(rmse_b.shape)

    track = 0
    for AD_idx in np.arange(len(AD_combos)):
        for RD_idx in np.arange(len(RD_combos)):
<<<<<<< HEAD
            actual_b, predicted_b = predict_n(data, bvals, bvecs, mask,
                                           np.array(AD_combos[AD_idx]),
                                           np.array(RD_combos[RD_idx]),
                                                               'bvals')
            actual, predicted = predict_n(data, bvals, bvecs, mask,
                                           np.array(AD_combos[AD_idx]),
                                           np.array(RD_combos[RD_idx]),
                                                                 'all')
=======
            actual_b, predicted_b = predict_n(data, bvals, bvecs, mask, np.array(AD_combos[AD_idx]), np.array(RD_combos[RD_idx]), 10, 'bvals')
            actual, predicted = predict_n(data, bvals, bvecs, mask, np.array(AD_combos[AD_idx]), np.array(RD_combos[RD_idx]), 10, 'all')
>>>>>>> 5ace1e0f
            
            rmse_b[:, track] = np.sqrt(np.mean((actual_b - predicted_b)**2, -1))
            rmse_mb[:, track] = np.sqrt(np.mean((actual - predicted)**2, -1))
            
            track = track + 1
            
            AD_order.append(AD_combos[AD_idx])
            RD_order.append(RD_combos[RD_idx])
            
    return rmse_b, rmse_mb, AD_order, RD_order
    
def place_predict(file_names, mask_vox_num, expected_file_num, file_path = os.getcwd(), save = "No"):
    data_path = "/biac4/wandell/data/klchan13/100307/Diffusion/data"
<<<<<<< HEAD
    file_path = "/hsgs/nobackup/klchan13/predict_AD1RD0_sfm"
=======
    files = os.listdir(file_path)
>>>>>>> 5ace1e0f

    # Get file object
    data_file = nib.load(os.path.join(data_path, "data.nii.gz"))
    wm_data_file = nib.load(os.path.join(data_path,"wm_mask_registered.nii.gz"))

    # Get data and indices
    wm_data = wm_data_file.get_data()
    wm_idx = np.where(wm_data==1)

    # Get b values
    bvals = np.loadtxt(os.path.join(data_path, "bvals"))
    bval_list, b_inds, unique_b, rounded_bvals = separate_bvals(bvals)
    all_b_idx = np.squeeze(np.where(rounded_bvals != 0))
    
    # For producing the volumes as an output
    vol_list = []
    
    # Keep track of files in case there are any missing ones
<<<<<<< HEAD
    i_track = np.ones(1832)
    for f_idx in np.arange(len(files)):
        this_file = files[f_idx]
        if this_file[(len(this_file)-6):len(this_file)] == "nii.gz":
            sub_data = nib.load(os.path.join(file_path, this_file)).get_data()
            if this_file[0:11] == "all_predict":
                i = int(this_file.split(".")[0][11:])
                low = i*70
                high = np.min([(i+1) * 70, int(np.sum(wm_data))])
                all_predict_brain[wm_idx[0][low:high], wm_idx[1][low:high], wm_idx[2][low:high]] = sub_data
            elif this_file[0:13] == "bvals_predict":
                i = int(this_file.split(".")[0][13:])
                low = i*70
                high = np.min([(i+1) * 70, int(np.sum(wm_data))])
                bvals_predict_brain[wm_idx[0][low:high], wm_idx[1][low:high], wm_idx[2][low:high]] = sub_data
            elif this_file[0:10] == "all_actual":
                i = int(this_file.split(".")[0][10:])
                low = i*70
                high = np.min([(i+1) * 70, int(np.sum(wm_data))])
                actual_brain[wm_idx[0][low:high], wm_idx[1][low:high], wm_idx[2][low:high]] = sub_data
            i_track[i] = 0
        
    missing_files = np.squeeze(np.where(i_track))
    rmse_b = np.sqrt(np.mean((actual_brain[wm_idx]
                     - bvals_predict_brain[wm_idx])**2,-1))
    rmse_mb = np.sqrt(np.mean((actual_brain[wm_idx]
                     - all_predict_brain[wm_idx])**2,-1))
=======
    i_track = np.ones(expected_file_num)
    for fn in file_names:
        vol = ozu.nans((wm_data_file.shape + all_b_idx.shape))
        for f_idx in np.arange(len(files)):
            this_file = files[f_idx]
            if this_file[(len(this_file)-6):len(this_file)] == "nii.gz":
                sub_data = nib.load(os.path.join(file_path, this_file)).get_data()
                if this_file[0:len(fn)] == fn:
                    i = int(this_file.split(".")[0][len(fn):]) 
                    low = i*mask_vox_num
                    high = np.min([(i+1) * mask_vox_num, int(np.sum(wm_data))])
                    vol[wm_idx[0][low:high], wm_idx[1][low:high], wm_idx[2][low:high]] = sub_data
                    i_track[i] = 0
        vol_list.append(vol)
        if save is "Yes":
            aff = data_file.get_affine()
            nib.Nifti1Image(vol, aff).to_filename("vol_%s.nii.gz"%fn)
            
    missing_files = np.squeeze(np.where(i_track))
>>>>>>> 5ace1e0f

    return missing_files, vol_list<|MERGE_RESOLUTION|>--- conflicted
+++ resolved
@@ -60,34 +60,16 @@
         Predicted signals for the vertices left out of the fit
     """ 
     t1 = time.time()
-<<<<<<< HEAD
-    bval_list, b_inds, unique_b, rounded_bvals = snr.separate_bvals(bvals)
-    _, b_inds_rm0, unique_b_rm0, rounded_bvals_rm0 = snr.separate_bvals(bvals,
-                                                             mode = 'remove0')
-    all_b_idx = np.squeeze(np.where(rounded_bvals != 0))    
-=======
     bval_list, b_inds, unique_b, rounded_bvals = separate_bvals(bvals)
     _, b_inds_rm0, unique_b_rm0, rounded_bvals_rm0 = separate_bvals(bvals,
                                                                     mode = 'remove0')
     all_b_idx = np.squeeze(np.where(rounded_bvals != 0))
     all_b_idx_rm0 = np.arange(len(all_b_idx))
     partially_rounded = partial_round(bvals)
->>>>>>> 5ace1e0f
     
     actual = np.empty((np.sum(mask), len(all_b_idx)))
     predicted = np.empty(actual.shape)
     
-<<<<<<< HEAD
-    # Generate the regressors in the full model from which we choose the
-    # regressors in the reduced model from.
-    if b_mode == 'all': 
-        full_mod = sfm_mb.SparseDeconvolutionModelMultiB(data, bvecs, bvals,
-                                                        mask = mask,
-                                                        params_file = "temp",
-                                 axial_diffusivity = np.array([1.5,1.5,1.5]),
-                                radial_diffusivity = np.array([0.5,0.5,0.5]))                 
-    for bi in np.arange(len(unique_b[1:])):
-=======
     # Generate the regressors in the full model from which we choose the regressors in
     # the reduced model from.  This is so you won't have 
     if b_mode is "all": 
@@ -102,7 +84,6 @@
         indices = np.arange(len(unique_b[1:]))
     
     for bi in indices:
->>>>>>> 5ace1e0f
         
         if b_mode is "all":
             all_inc_0 = np.arange(len(rounded_bvals))
@@ -112,160 +93,6 @@
             all_inc_0 = np.concatenate((b_inds[0], b_inds[1:][bi]))
             these_b_inds = b_inds[1:][bi]
             these_b_inds_rm0 = b_inds_rm0[bi]
-        bvals_pool = bvals
-        vec_pool = np.arange(len(these_b_inds))
-        
-        # Need to choose random indices so shuffle them!
-        np.random.shuffle(vec_pool)
-        
-        # How many of the indices are you going to leave out at a time?
-<<<<<<< HEAD
-        num_choose = np.ceil((n/100.)*len(these_b_inds))
-                
-=======
-        num_choose = (n/100.)*len(these_b_inds)
-        
-        if np.mod(100, n):
-            e = "Data not equally divisible by %d"%n
-            raise ValueError(e)
-        elif abs(num_choose - round(num_choose)) > 0:
-            e = "Number of directions not equally divisible by %d"%n
-            raise ValueError(e)
- 
->>>>>>> 5ace1e0f
-        for combo_num in np.arange(np.floor(100./n)):
-            idx = list(these_b_inds_rm0)
-            these_inc0 = list(all_inc_0)
-            low = (combo_num)*num_choose
-            high = np.min([(combo_num*num_choose + num_choose), len(vec_pool)])
-            vec_pool_inds = vec_pool[low:high]
-            vec_combo = these_b_inds[vec_pool_inds]
-            vec_combo_rm0 = these_b_inds_rm0[vec_pool_inds]
-               
-            # Remove the chosen indices from the rest of the indices
-            for choice_idx in vec_pool_inds:
-                these_inc0.remove(these_b_inds[choice_idx])
-                idx.remove(these_b_inds_rm0[choice_idx])
-                
-            # Make the list back into an array
-            these_inc0 = np.array(these_inc0)
-            
-            # Isolate the b vectors, b values, and data not including those
-            # to be predicted
-            these_bvecs = bvecs[:, these_inc0]
-            these_bvals = bvals_pool[these_inc0]
-            this_data = data[:, :, :, these_inc0]
-            
-            # Need to sort the indices first before indexing full model's
-            # regressors
-            si = sorted(idx)
-            
-            if b_mode is "all":
-                mod = sfm_mb.SparseDeconvolutionModelMultiB(this_data, these_bvecs, these_bvals,
-<<<<<<< HEAD
-                                                 mask = mask, params_file = "temp",
-                                       axial_diffusivity = np.array([1.5,1.5,1.5]),
-                                       radial_diffusivity = np.array([0.5,0.5,0.5]))
-=======
-                                                            mask = mask, axial_diffusivity = ad,
-                                                            radial_diffusivity = rd,
-                                                            over_sample = over_sample,
-                                                            params_file = "temp")
->>>>>>> 5ace1e0f
-                # Grab regressors from full model's preloaded regressors
-                fit_to = full_mod.regressors[0][:, si]
-                if over_sample is None:
-                    tensor_regressor = full_mod.regressors[1][:, si][si, :]
-                else:
-                    tensor_regressor = full_mod.regressors[1][si, :]
-                
-                mod.regressors = demean(fit_to, tensor_regressor, mod)
-<<<<<<< HEAD
-                            
-                predicted[:, vec_combo_rm0] = mod.predict(bvecs[:, vec_combo],
-                                                             bvals[vec_combo])
-
-            elif b_mode is "bvals":
-                mod = sfm.SparseDeconvolutionModel(this_data, these_bvecs,
-                                                   these_bvals, mask = mask,
-                                                       params_file = "temp",
-                                                    axial_diffusivity = 1.5,
-                                                   radial_diffusivity = 0.5)
-=======
-                
-            elif b_mode is "bvals":
-                mod = sfm_mb.SparseDeconvolutionModelMultiB(this_data, these_bvecs, these_bvals,
-                                                   mask = mask, params_file = "temp",
-                                                   axial_diffusivity = ad,
-                                                   radial_diffusivity = rd,
-                                                   over_sample = over_sample)
->>>>>>> 5ace1e0f
-                                       
-            predicted[:, vec_combo_rm0] = mod.predict(bvecs[:, vec_combo], bvals[vec_combo])[mod.mask]
-            actual[:, vec_combo_rm0] = data[mod.mask][:, vec_combo]
-            
-    t2 = time.time()
-    print "This program took %4.2f minutes to run"%((t2 - t1)/60)
-    
-    return actual, predicted
-    
-def predict_grid(data, bvals, bvecs, mask, ad, rd, n):
-    """
-    Predicts signals for a certain percentage of the vertices.
-    
-    Parameters
-    ----------
-    data: 4 dimensional array
-        Diffusion MRI data
-    bvals: 1 dimensional array
-        All b values
-    bvecs: 3 dimensional array
-        All the b vectors
-    mask: 3 dimensional array
-        Brain mask of the data
-    n: int
-        Integer indicating the percent of vertices that you want to predict
-    b_mode: str
-        'all': if fitting to all b values
-        'bvals': if fitting to individual b values
-        
-    Returns
-    -------
-    actual: 2 dimensional array
-        Actual signals for the predicted vertices
-    predicted: 2 dimensional array 
-        Predicted signals for the vertices left out of the fit
-    """ 
-    t1 = time.time()
-    bval_list, b_inds, unique_b, rounded_bvals = separate_bvals(bvals)
-    _, b_inds_rm0, unique_b_rm0, rounded_bvals_rm0 = separate_bvals(bvals,
-                                                                    mode = 'remove0')
-    all_b_idx = np.squeeze(np.where(rounded_bvals != 0))
-    all_b_idx_rm0 = np.arange(len(all_b_idx))
-    
-    actual = np.empty((np.sum(mask), len(all_b_idx)))
-    predicted = np.empty(actual.shape)
-    
-    b1k_inds = np.arange(len(b_inds[1]))
-    b2k_inds = np.arange(len(b_inds[2]))
-    b3k_inds = np.arange(len(b_inds[3]))
-    
-    np.random.shuffle(b1k_inds)
-    np.random.shuffle(b2k_inds)
-    np.random.shuffle(b3k_inds)
-   
-    for bi in np.arange(3):
-
-        group = [b1k_inds[bi*30:(bi*30+30)], b2k_inds[bi*30:(bi*30+30)], b3k_inds[bi*30:(bi*30+30)]] 
-
-        these_b_inds = np.concatenate((b_inds[1][group[0]],
-                                        b_inds[2][group[1]],
-                                        b_inds[3][group[2]]))
-        these_b_inds_rm0 = np.concatenate((b_inds_rm0[0][group[0]],
-                                            b_inds_rm0[1][group[1]],
-                                            b_inds_rm0[2][group[2]]))
-        all_inc_0 = np.concatenate((b_inds[0], these_b_inds))
-                        
         bvals_pool = bvals
         vec_pool = np.arange(len(these_b_inds))
         
@@ -299,6 +126,136 @@
             # Make the list back into an array
             these_inc0 = np.array(these_inc0)
             
+            # Isolate the b vectors, b values, and data not including those
+            # to be predicted
+            these_bvecs = bvecs[:, these_inc0]
+            these_bvals = bvals_pool[these_inc0]
+            this_data = data[:, :, :, these_inc0]
+            
+            # Need to sort the indices first before indexing full model's
+            # regressors
+            si = sorted(idx)
+            
+            if b_mode is "all":
+                mod = sfm_mb.SparseDeconvolutionModelMultiB(this_data, these_bvecs, these_bvals,
+                                                            mask = mask, axial_diffusivity = ad,
+                                                            radial_diffusivity = rd,
+                                                            over_sample = over_sample,
+                                                            params_file = "temp")
+                # Grab regressors from full model's preloaded regressors
+                fit_to = full_mod.regressors[0][:, si]
+                if over_sample is None:
+                    tensor_regressor = full_mod.regressors[1][:, si][si, :]
+                else:
+                    tensor_regressor = full_mod.regressors[1][si, :]
+                
+                mod.regressors = demean(fit_to, tensor_regressor, mod)
+                
+            elif b_mode is "bvals":
+                mod = sfm_mb.SparseDeconvolutionModelMultiB(this_data, these_bvecs, these_bvals,
+                                                   mask = mask, params_file = "temp",
+                                                   axial_diffusivity = ad,
+                                                   radial_diffusivity = rd,
+                                                   over_sample = over_sample)
+                                       
+            predicted[:, vec_combo_rm0] = mod.predict(bvecs[:, vec_combo], bvals[vec_combo])[mod.mask]
+            actual[:, vec_combo_rm0] = data[mod.mask][:, vec_combo]
+            
+    t2 = time.time()
+    print "This program took %4.2f minutes to run"%((t2 - t1)/60)
+    
+    return actual, predicted
+    
+def predict_grid(data, bvals, bvecs, mask, ad, rd, n):
+    """
+    Predicts signals for a certain percentage of the vertices.
+    
+    Parameters
+    ----------
+    data: 4 dimensional array
+        Diffusion MRI data
+    bvals: 1 dimensional array
+        All b values
+    bvecs: 3 dimensional array
+        All the b vectors
+    mask: 3 dimensional array
+        Brain mask of the data
+    n: int
+        Integer indicating the percent of vertices that you want to predict
+    b_mode: str
+        'all': if fitting to all b values
+        'bvals': if fitting to individual b values
+        
+    Returns
+    -------
+    actual: 2 dimensional array
+        Actual signals for the predicted vertices
+    predicted: 2 dimensional array 
+        Predicted signals for the vertices left out of the fit
+    """ 
+    t1 = time.time()
+    bval_list, b_inds, unique_b, rounded_bvals = separate_bvals(bvals)
+    _, b_inds_rm0, unique_b_rm0, rounded_bvals_rm0 = separate_bvals(bvals,
+                                                                    mode = 'remove0')
+    all_b_idx = np.squeeze(np.where(rounded_bvals != 0))
+    all_b_idx_rm0 = np.arange(len(all_b_idx))
+    
+    actual = np.empty((np.sum(mask), len(all_b_idx)))
+    predicted = np.empty(actual.shape)
+    
+    b1k_inds = np.arange(len(b_inds[1]))
+    b2k_inds = np.arange(len(b_inds[2]))
+    b3k_inds = np.arange(len(b_inds[3]))
+    
+    np.random.shuffle(b1k_inds)
+    np.random.shuffle(b2k_inds)
+    np.random.shuffle(b3k_inds)
+   
+    for bi in np.arange(3):
+
+        group = [b1k_inds[bi*30:(bi*30+30)], b2k_inds[bi*30:(bi*30+30)], b3k_inds[bi*30:(bi*30+30)]] 
+
+        these_b_inds = np.concatenate((b_inds[1][group[0]],
+                                        b_inds[2][group[1]],
+                                        b_inds[3][group[2]]))
+        these_b_inds_rm0 = np.concatenate((b_inds_rm0[0][group[0]],
+                                            b_inds_rm0[1][group[1]],
+                                            b_inds_rm0[2][group[2]]))
+        all_inc_0 = np.concatenate((b_inds[0], these_b_inds))
+                        
+        bvals_pool = bvals
+        vec_pool = np.arange(len(these_b_inds))
+        
+        # Need to choose random indices so shuffle them!
+        np.random.shuffle(vec_pool)
+        
+        # How many of the indices are you going to leave out at a time?
+        num_choose = (n/100.)*len(these_b_inds)
+        
+        if np.mod(100, n):
+            e = "Data not equally divisible by %d"%n
+            raise ValueError(e)
+        elif abs(num_choose - round(num_choose)) > 0:
+            e = "Number of directions not equally divisible by %d"%n
+            raise ValueError(e)
+ 
+        for combo_num in np.arange(np.floor(100./n)):
+            idx = list(these_b_inds_rm0)
+            these_inc0 = list(all_inc_0)
+            low = (combo_num)*num_choose
+            high = np.min([(combo_num*num_choose + num_choose), len(vec_pool)])
+            vec_pool_inds = vec_pool[low:high]
+            vec_combo = these_b_inds[vec_pool_inds]
+            vec_combo_rm0 = these_b_inds_rm0[vec_pool_inds]
+               
+            # Remove the chosen indices from the rest of the indices
+            for choice_idx in vec_pool_inds:
+                these_inc0.remove(these_b_inds[choice_idx])
+                idx.remove(these_b_inds_rm0[choice_idx])
+                
+            # Make the list back into an array
+            these_inc0 = np.array(these_inc0)
+            
             # Isolate the b vectors, b values, and data not including those to be predicted
             these_bvecs = bvecs[:, these_inc0]
             these_bvals = bvals_pool[these_inc0]
@@ -312,15 +269,9 @@
             predicted[:, vec_combo_rm0] = mod.predict(bvecs[:, vec_combo], bvals[vec_combo])[mod.mask]
             actual[:, vec_combo_rm0] = data[mod.mask][:, vec_combo]
             
-<<<<<<< HEAD
-        t2 = time.time()
-        print "This program took %4.2f minutes to run through %3.2f percent."%((t2 - t1)/60,
-                                                             100*((bi+1)/len(unique_b[1:])))
-=======
     t2 = time.time()
     print "This program took %4.2f minutes to run"%((t2 - t1)/60)
     
->>>>>>> 5ace1e0f
     return actual, predicted
     
 def demean(fit_to, tensor_regressor, mod):
@@ -624,19 +575,8 @@
     track = 0
     for AD_idx in np.arange(len(AD_combos)):
         for RD_idx in np.arange(len(RD_combos)):
-<<<<<<< HEAD
-            actual_b, predicted_b = predict_n(data, bvals, bvecs, mask,
-                                           np.array(AD_combos[AD_idx]),
-                                           np.array(RD_combos[RD_idx]),
-                                                               'bvals')
-            actual, predicted = predict_n(data, bvals, bvecs, mask,
-                                           np.array(AD_combos[AD_idx]),
-                                           np.array(RD_combos[RD_idx]),
-                                                                 'all')
-=======
             actual_b, predicted_b = predict_n(data, bvals, bvecs, mask, np.array(AD_combos[AD_idx]), np.array(RD_combos[RD_idx]), 10, 'bvals')
             actual, predicted = predict_n(data, bvals, bvecs, mask, np.array(AD_combos[AD_idx]), np.array(RD_combos[RD_idx]), 10, 'all')
->>>>>>> 5ace1e0f
             
             rmse_b[:, track] = np.sqrt(np.mean((actual_b - predicted_b)**2, -1))
             rmse_mb[:, track] = np.sqrt(np.mean((actual - predicted)**2, -1))
@@ -649,12 +589,9 @@
     return rmse_b, rmse_mb, AD_order, RD_order
     
 def place_predict(file_names, mask_vox_num, expected_file_num, file_path = os.getcwd(), save = "No"):
+
     data_path = "/biac4/wandell/data/klchan13/100307/Diffusion/data"
-<<<<<<< HEAD
-    file_path = "/hsgs/nobackup/klchan13/predict_AD1RD0_sfm"
-=======
     files = os.listdir(file_path)
->>>>>>> 5ace1e0f
 
     # Get file object
     data_file = nib.load(os.path.join(data_path, "data.nii.gz"))
@@ -673,35 +610,6 @@
     vol_list = []
     
     # Keep track of files in case there are any missing ones
-<<<<<<< HEAD
-    i_track = np.ones(1832)
-    for f_idx in np.arange(len(files)):
-        this_file = files[f_idx]
-        if this_file[(len(this_file)-6):len(this_file)] == "nii.gz":
-            sub_data = nib.load(os.path.join(file_path, this_file)).get_data()
-            if this_file[0:11] == "all_predict":
-                i = int(this_file.split(".")[0][11:])
-                low = i*70
-                high = np.min([(i+1) * 70, int(np.sum(wm_data))])
-                all_predict_brain[wm_idx[0][low:high], wm_idx[1][low:high], wm_idx[2][low:high]] = sub_data
-            elif this_file[0:13] == "bvals_predict":
-                i = int(this_file.split(".")[0][13:])
-                low = i*70
-                high = np.min([(i+1) * 70, int(np.sum(wm_data))])
-                bvals_predict_brain[wm_idx[0][low:high], wm_idx[1][low:high], wm_idx[2][low:high]] = sub_data
-            elif this_file[0:10] == "all_actual":
-                i = int(this_file.split(".")[0][10:])
-                low = i*70
-                high = np.min([(i+1) * 70, int(np.sum(wm_data))])
-                actual_brain[wm_idx[0][low:high], wm_idx[1][low:high], wm_idx[2][low:high]] = sub_data
-            i_track[i] = 0
-        
-    missing_files = np.squeeze(np.where(i_track))
-    rmse_b = np.sqrt(np.mean((actual_brain[wm_idx]
-                     - bvals_predict_brain[wm_idx])**2,-1))
-    rmse_mb = np.sqrt(np.mean((actual_brain[wm_idx]
-                     - all_predict_brain[wm_idx])**2,-1))
-=======
     i_track = np.ones(expected_file_num)
     for fn in file_names:
         vol = ozu.nans((wm_data_file.shape + all_b_idx.shape))
@@ -721,6 +629,5 @@
             nib.Nifti1Image(vol, aff).to_filename("vol_%s.nii.gz"%fn)
             
     missing_files = np.squeeze(np.where(i_track))
->>>>>>> 5ace1e0f
 
     return missing_files, vol_list