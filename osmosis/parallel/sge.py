--- conflicted
+++ resolved
@@ -168,11 +168,7 @@
 
 
 def qsub_cmd(call, name, working_dir='cwd', shell='/bin/bash',
-<<<<<<< HEAD
-             email=None, mem_usage=30, priority=0,
-=======
              email=None, mem_usage=25, priority=0,
->>>>>>> 5ace1e0f
              flags='', output_dir='sgeoutput'):
    """
    This puts together the qsub command.
