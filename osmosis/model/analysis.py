--- conflicted
+++ resolved
@@ -8,11 +8,7 @@
 import osmosis.utils as ozu
 import osmosis.snr as snr
 import osmosis.model.sparse_deconvolution as sfm
-<<<<<<< HEAD
-import osmosis.multi_bvals as sfm_mb
-=======
-
->>>>>>> 7751b23e
+
 
 def overfitting_index(model1, model2):
     """
@@ -396,47 +392,4 @@
 
     out = ozu.nans(vol_shape)
     out[model1.mask] = out_flat
-    return out
-
-def predict_signals(data, bvals, bvecs, mask, b = 'None'):
-    bval_list, b_inds, unique_b, rounded_bvals = snr.separate_bvals(bvals)
-    bval_list_rm0, b_inds_rm0, unique_b_rm0, rounded_bvals_rm0 = snr.separate_bvals(bvals, mode = 'remove0')
-    all_b_idx = np.squeeze(np.where(rounded_bvals != 0))
-    
-    if b is 'None':
-        b_idx = np.array([0])
-    elif b is 'bvals':
-        unique_b = unique_b[1:]
-        b_idx = np.arange(len(unique_b))
-    
-    actual = np.empty(len(all_b_idx))
-    predicted = np.empty(len(all_b_idx))
-    for bi in b_idx:
-        
-        if b is 'None':
-            dirs = all_b_idx
-            all_inc_0 = np.arange(len(rounded_bvals))
-        elif b is 'bvals':
-            dirs = b_inds[bi+1]
-            all_inc_0 = np.concatenate((b_inds[0], dirs))
-            
-        for idx, bvec in enumerate(bvecs[:, dirs].T):
-            
-            these_bvecs = bvecs[:, all_inc_0[np.where(all_inc_0 != dirs[idx])]]
-            this_data = data[:, :, :, all_inc_0[np.where(all_inc_0 != dirs[idx])]]
-            
-            if b is 'None':
-                these_bvals = bvals[all_inc_0[np.where(all_inc_0 != dirs[idx])]]
-                mod = sfm_mb.SparseDeconvolutionModelMultiB(this_data, these_bvecs, these_bvals, mask = mask, params_file = 'temp')
-                this_pred = mod.predict(bvec, np.array([bvals[dirs[idx]]]))[0]
-                actual[idx] = data[mod.mask][0,dirs[idx]]
-                predicted[idx] = this_pred
-                
-            elif b is 'bvals':
-                these_bvals = rounded_bvals[all_inc_0[np.where(all_inc_0 != dirs[idx])]]
-                mod = sfm.SparseDeconvolutionModel(this_data, these_bvecs, these_bvals, mask = mask, params_file = 'temp')
-                this_pred = mod.predict(np.reshape(bvec, (3,1)))[mod.mask][0]
-                actual[b_inds_rm0[bi][idx]] = data[mod.mask][0,dirs[idx]]
-                predicted[b_inds_rm0[bi][idx]] = this_pred                    
-        
-    return actual, predicted+    return out