--- conflicted
+++ resolved
@@ -314,11 +314,6 @@
         predict_flat = np.empty(pred_adc_flat.shape)
 
         out = ozu.nans(self.signal.shape[:3] + (sphere.shape[-1], ))
-        # We will assume one b-value use that one below for all the bvecs:
-<<<<<<< HEAD
-        bval = self.bvals[self.b_idx][0]
-=======
->>>>>>> 42106219
         for ii in xrange(len(predict_flat)):
             predict_flat[ii] = ozt.stejskal_tanner(self._flat_S0[ii],
                                                    bvals/float(mod.scaling_factor),
