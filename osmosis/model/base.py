--- conflicted
+++ resolved
@@ -92,10 +92,7 @@
 
         """
         self.verbose=verbose
-<<<<<<< HEAD
-=======
         self.b0_tol = b0_tol
->>>>>>> 7751b23e
         self.scaling_factor = scaling_factor
         # All inputs are handled essentially the same. Inputs can be either
         # strings, in which case file reads are required, or arrays, in which
@@ -354,24 +351,15 @@
         """
         The indices into non-zero b values
         """
-<<<<<<< HEAD
-        return np.where(self.bvals > 0.005)[0] # Add some tolerance. Some data is corrected for 
-                                                # Interactions betweeen gradients
-=======
         return np.where(self.bvals > self.b0_tol)[0] # Add some tolerance. Some data is corrected for 
                                                 # Interactions between gradients
->>>>>>> 7751b23e
         
     @desc.auto_attr
     def b0_idx(self):
         """
         The indices into zero b values
         """
-<<<<<<< HEAD
-        return np.where(self.bvals <= 0.005)[0]
-=======
         return np.where(self.bvals <= self.b0_tol)[0]
->>>>>>> 7751b23e
 
     @desc.auto_attr
     def S0(self):
